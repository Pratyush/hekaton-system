use crate::{
    data_structures::{Comm, CommRandomness, Proof, ProvingKey},
    prover::Groth16,
    MultiStageConstraintSynthesizer, MultiStageConstraintSystem,
};

use core::marker::PhantomData;

use ark_ec::{pairing::Pairing, AffineRepr, CurveGroup, VariableBaseMSM};
use ark_ff::UniformRand;
use ark_groth16::{r1cs_to_qap::R1CSToQAP, Proof as ProofWithoutComms};
use ark_relations::r1cs::{OptimizationGoal, SynthesisError};
use ark_std::rand::Rng;

/// A struct that sequentially runs [`InputAllocators`] and commits to the variables allocated therein
pub struct CommitmentBuilder<C, E, QAP>
where
    C: MultiStageConstraintSynthesizer<E::ScalarField>,
    E: Pairing,
{
    /// The enhanced constraint system that keeps track of public inputs
    pub cs: MultiStageConstraintSystem<E::ScalarField>,
    /// The circuit that generates assignments for the commitment.
    pub circuit: C,
    /// The cirrent stage
    cur_stage: usize,
    /// The committer key that will be used to generate commitments at each step.
    pk: ProvingKey<E>,
    _qap: PhantomData<QAP>,
}

impl<C, E, QAP> CommitmentBuilder<C, E, QAP>
where
    C: MultiStageConstraintSynthesizer<E::ScalarField>,
    E: Pairing,
    QAP: R1CSToQAP,
{
    pub fn new(circuit: C, pk: ProvingKey<E>) -> Self {
        // Make a new constraint system and set the optimization goal
        let mscs = MultiStageConstraintSystem::default();
        mscs.cs.set_optimization_goal(OptimizationGoal::Constraints);

        Self {
            cs: mscs,
            circuit,
            cur_stage: 0,
            pk,
            _qap: PhantomData,
        }
    }

    // TODO: Make a nicer way for committers to check their idea of the assignments with the actual
    // given assignments. This is important for possibly opening the commitments later.

    pub fn commit(
        &mut self,
        rng: &mut impl Rng,
    ) -> Result<(Comm<E>, CommRandomness<E>), SynthesisError> {
        self.circuit
            .generate_constraints(self.cur_stage, &mut self.cs)?;

        // Inline/outline the relevant linear combinations.
        self.cs.finalize();

        // Get *all* the witness assignments from the underlying constraint system
        let current_witness = self.cs.current_stage_witness_assignment();

        // Pick out the instance values that resulted from this allocator. Also pick the associated
        // group elements for calculating the commitment. These better be the same length.

        // The below unwrap is permitted because `run_allocator` is guaranteed to add a range to
        // the list (though it may be empty)
        let current_ck = &self
            .pk
            .ck
            .deltas_abc_g
            .get(self.cur_stage)
            .expect("no more values left in committing key");

        println!(
            "length of deltas_abc_g == {:?}",
            self.pk
                .ck
                .deltas_abc_g
                .iter()
                .map(|v| v.len())
                .collect::<Vec<usize>>()
        );
        assert_eq!(current_witness.len(), current_ck.len(),);

        // Compute the commitment. First compute [J(s)/ηᵢ]₁ where i is the allocation stage we're
        // in

        let randomness = E::ScalarField::rand(rng);
        let commitment = E::G1::msm(current_ck, &current_witness).unwrap()
            + (self.pk.ck.last_delta_g * randomness);
<<<<<<< HEAD
=======

        self.cur_stage += 1;
>>>>>>> a78995f8

        // Return the commitment and the randomness
        Ok((commitment.into(), randomness))
    }

    pub fn prove(
        &mut self,
        comms: Vec<Comm<E>>,
        comm_rands: &[CommRandomness<E>],
        rng: &mut impl Rng,
    ) -> Result<Proof<E>, SynthesisError> {
        let ProofWithoutComms { a, b, c } =
            Groth16::<E>::prove_last_stage_with_zk(&mut self.cs, &mut self.circuit, &self.pk, rng)?;

        // Compute Σ [κᵢηᵢ] and subtract it from C
        let kappas_etas_g1 = E::G1::msm(&self.pk.deltas_g, comm_rands)
            .expect("incorrect number of commitment randomness vals");
        let c = (c.into_group() - kappas_etas_g1).into_affine();

        Ok(Proof {
            a,
            b,
            c,
            ds: dbg!(comms),
        })
    }
}<|MERGE_RESOLUTION|>--- conflicted
+++ resolved
@@ -94,11 +94,8 @@
         let randomness = E::ScalarField::rand(rng);
         let commitment = E::G1::msm(current_ck, &current_witness).unwrap()
             + (self.pk.ck.last_delta_g * randomness);
-<<<<<<< HEAD
-=======
 
         self.cur_stage += 1;
->>>>>>> a78995f8
 
         // Return the commitment and the randomness
         Ok((commitment.into(), randomness))
