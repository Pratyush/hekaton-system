use crate::{
    constraint_synthesizer::MultiStageConstraintSynthesizer,
    data_structures::{CommitterKey, ProvingKey, VerifyingKey},
    MultiStageConstraintSystem,
};

use ark_ec::{pairing::Pairing, scalar_mul::fixed_base::FixedBase, CurveGroup, Group};
use ark_ff::{Field, PrimeField, UniformRand, Zero};
use ark_groth16::r1cs_to_qap::R1CSToQAP;
use ark_poly::{EvaluationDomain, GeneralEvaluationDomain};
use ark_relations::r1cs::{OptimizationGoal, SynthesisError, SynthesisMode};
use ark_std::{cfg_into_iter, cfg_iter, end_timer, rand::Rng, start_timer};

#[cfg(feature = "parallel")]
use rayon::prelude::*;

/// Create parameters for a circuit, given some toxic waste, R1CS to QAP calculator and group generators
pub fn generate_parameters<C, E, QAP>(
    mut circuit: C,
    rng: &mut impl Rng,
) -> Result<ProvingKey<E>, SynthesisError>
where
    C: MultiStageConstraintSynthesizer<E::ScalarField>,
    E: Pairing,
    QAP: R1CSToQAP,
{
    type D<F> = GeneralEvaluationDomain<F>;
    let alpha = E::ScalarField::rand(rng);
    let beta = E::ScalarField::rand(rng);
    let gamma = E::ScalarField::rand(rng);
    let deltas = (0..circuit.total_num_stages())
        .map(|_| E::ScalarField::rand(rng))
        .collect::<Vec<_>>();

    let g1_generator = E::G1::rand(rng);
    let g2_generator = E::G2::rand(rng);

    let setup_time = start_timer!(|| "CPGroth16::Generator");
    let mut mscs = MultiStageConstraintSystem::default();
    mscs.cs.set_optimization_goal(OptimizationGoal::Constraints);
    mscs.cs.set_mode(SynthesisMode::Setup);

    // Synthesize the circuit.
    let synthesis_time = start_timer!(|| "Constraint synthesis");
    for stage in 0..circuit.total_num_stages() {
        circuit.generate_constraints(stage, &mut mscs)?;
    }
    end_timer!(synthesis_time);

    let lc_time = start_timer!(|| "Inlining LCs");
    mscs.finalize();
    end_timer!(lc_time);

    // Following is the mapping of symbols from the Groth16 paper to this implementation
    // l -> num_instance_variables
    // m -> qap_num_variables
    // x -> t
    // t(x) - zt
    // u_i(x) -> a
    // v_i(x) -> b
    // w_i(x) -> c

    ///////////////////////////////////////////////////////////////////////////
    let domain_time = start_timer!(|| "Constructing evaluation domain");

    let domain_size = mscs.num_constraints() + mscs.num_instance_variables();
    let domain = D::new(domain_size).ok_or(SynthesisError::PolynomialDegreeTooLarge)?;
    let t = domain.sample_element_outside_domain(rng);

    end_timer!(domain_time);
    ///////////////////////////////////////////////////////////////////////////

    let reduction_time = start_timer!(|| "R1CS to QAP Instance Map with Evaluation");
    let num_instance_variables = mscs.num_instance_variables();
    let (a, b, c, zt, qap_num_variables, m_raw) =
        QAP::instance_map_with_evaluation::<E::ScalarField, D<_>>(mscs.cs.clone(), &t)?;
    end_timer!(reduction_time);

    // Compute query densities
    let non_zero_a: usize = cfg_into_iter!(0..qap_num_variables)
        .map(|i| usize::from(!a[i].is_zero()))
        .sum();

    let non_zero_b: usize = cfg_into_iter!(0..qap_num_variables)
        .map(|i| usize::from(!b[i].is_zero()))
        .sum();

    let scalar_bits = E::ScalarField::MODULUS_BIT_SIZE as usize;

    // Step 1: For each pre-allocation stage, compute the polynomial corresponding to the instances
    // in that stage

<<<<<<< HEAD
    //let etas_abc: Vec<Vec<E::ScalarField>> = vec![vec![E::ScalarField::from(0u8)]];
    let mut etas_abc = Vec::new();
    for (eta, range) in etas.iter().zip(instance_var_idx_ranges.iter()) {
        let eta_inverse = eta.inverse().ok_or(SynthesisError::UnexpectedIdentity)?;

        let eta_abc = cfg_iter!(a[dbg!(range).clone()])
            .zip(&b[range.clone()])
            .zip(&c[range.clone()])
            .map(|((a, b), c)| (beta * a + &(alpha * b) + c) * &eta_inverse)
            .collect::<Vec<_>>();

        etas_abc.push(eta_abc);
    }
=======
    let deltas_abc = deltas
        .iter()
        .zip(&mscs.variable_range_for_stage)
        .map(|(delta, range)| {
            let range =
                (range.start + num_instance_variables)..(range.end + num_instance_variables);
            let delta_inv = delta.inverse().expect("deltas should be non-zero");
            cfg_iter!(a[range.clone()])
                .zip(&b[range.clone()])
                .zip(&c[range.clone()])
                .map(|((a, b), c)| (beta * a + alpha * b + c) * &delta_inv)
                .collect::<Vec<_>>()
        })
        .collect::<Vec<_>>();
>>>>>>> faa4bc29

    // Step 2: Compute the polynomial correpsonding to the public inputs
    //

    // Compute the gamma ABCs
    let gamma_inverse = gamma.inverse().ok_or(SynthesisError::UnexpectedIdentity)?;
    let gamma_abc = cfg_iter!(a[..num_instance_variables])
        .zip(&b[..num_instance_variables])
        .zip(&c[..num_instance_variables])
        .map(|((a, b), c)| (beta * a + &(alpha * b) + c) * &gamma_inverse)
        .collect::<Vec<_>>();

    // Step 3: Compute the polynomial corresponding to the witnesses
    //

    let last_delta = deltas.last().expect("we should have at least one witness.");
    let last_delta_inv = last_delta.inverse().expect("delta should not be zero");

    drop(c);

    // Compute B window table
    let g2_time = start_timer!(|| "Compute G2 table");
    let g2_window = FixedBase::get_mul_window_size(non_zero_b);
    let g2_table = FixedBase::get_window_table::<E::G2>(scalar_bits, g2_window, g2_generator);
    end_timer!(g2_time);
    // Compute the B-query in G2
    let b_g2_time = start_timer!(|| "Calculate B G2");
    let b_h = FixedBase::msm::<E::G2>(scalar_bits, g2_window, &g2_table, &b);
    end_timer!(b_g2_time);

    // Compute G window table
    let g1_window_time = start_timer!(|| "Compute G1 window table");
    let g1_window =
        FixedBase::get_mul_window_size(non_zero_a + non_zero_b + qap_num_variables + m_raw + 1);
    let g1_table = FixedBase::get_window_table::<E::G1>(scalar_bits, g1_window, g1_generator);
    end_timer!(g1_window_time);

    // Generate the R1CS proving key
    let proving_key_time = start_timer!(|| "Generate the R1CS proving key");

    let alpha_g = (g1_generator * alpha).into_affine();
    let beta_g = (g1_generator * beta).into_affine();
    let beta_h = (g2_generator * beta).into_affine();
    let deltas_g = {
        let t = FixedBase::msm::<E::G1>(scalar_bits, g1_window, &g1_table, &deltas);
        E::G1::normalize_batch(&t)
    };
    let deltas_h = {
        let t = FixedBase::msm::<E::G2>(scalar_bits, g2_window, &g2_table, &deltas);
        E::G2::normalize_batch(&t)
    };
    drop(g2_table);
    let gamma_h = (g2_generator * gamma).into_affine();
    let gamma_abc_g = {
        let t = FixedBase::msm::<E::G1>(scalar_bits, g1_window, &g1_table, &gamma_abc);
        E::G1::normalize_batch(&t)
    };

    let last_delta_g = *deltas_g.last().unwrap();
    let last_delta_h = *deltas_h.last().unwrap();

    // Compute the A-query
    let a_time = start_timer!(|| "Calculate A");
    let a_g = FixedBase::msm::<E::G1>(scalar_bits, g1_window, &g1_table, &a);
    drop(a);
    end_timer!(a_time);

    // Compute the B-query in G1
    let b_g1_time = start_timer!(|| "Calculate B G1");
    let b_g = FixedBase::msm::<E::G1>(scalar_bits, g1_window, &g1_table, &b);
    drop(b);
    end_timer!(b_g1_time);

    // Compute the H-query
    let h_time = start_timer!(|| "Calculate H");
    let h = QAP::h_query_scalars::<_, D<E::ScalarField>>(m_raw - 1, t, zt, last_delta_inv)?;
    let h_g = FixedBase::msm::<E::G1>(scalar_bits, g1_window, &g1_table, &h);

    end_timer!(h_time);
    end_timer!(proving_key_time);

    // Generate the R1CS commitment key
    let ck_time = start_timer!(|| "Calculate Commitment Key");
    let deltas_abc_g = deltas_abc
        .into_iter()
        .map(|v| {
            FixedBase::msm::<E::G1>(scalar_bits, g1_window, &g1_table, &v)
                .into_iter()
                .map(E::G1::into_affine)
                .collect()
        })
        .collect::<Vec<_>>();
    end_timer!(ck_time);

    let ck = CommitterKey {
        last_delta_g,
        deltas_abc_g,
    };

    // Generate R1CS verification key
    let verifying_key_time = start_timer!(|| "Generate the R1CS verification key");

    drop(g1_table);

    end_timer!(verifying_key_time);

    let vk = VerifyingKey {
        alpha_g,
        beta_h,
        gamma_h,
        last_delta_h,
        gamma_abc_g,
        deltas_h,
    };

    let batch_normalization_time = start_timer!(|| "Convert proving key elements to affine");
    let a_g = E::G1::normalize_batch(&a_g);
    let b_g = E::G1::normalize_batch(&b_g);
    let b_h = E::G2::normalize_batch(&b_h);
    let h_g = E::G1::normalize_batch(&h_g);
    end_timer!(batch_normalization_time);
    end_timer!(setup_time);

    Ok(ProvingKey {
        vk,
        ck,
        beta_g,
        a_g,
        b_g,
        b_h,
        h_g,
        deltas_g,
    })
}<|MERGE_RESOLUTION|>--- conflicted
+++ resolved
@@ -90,21 +90,6 @@
     // Step 1: For each pre-allocation stage, compute the polynomial corresponding to the instances
     // in that stage
 
-<<<<<<< HEAD
-    //let etas_abc: Vec<Vec<E::ScalarField>> = vec![vec![E::ScalarField::from(0u8)]];
-    let mut etas_abc = Vec::new();
-    for (eta, range) in etas.iter().zip(instance_var_idx_ranges.iter()) {
-        let eta_inverse = eta.inverse().ok_or(SynthesisError::UnexpectedIdentity)?;
-
-        let eta_abc = cfg_iter!(a[dbg!(range).clone()])
-            .zip(&b[range.clone()])
-            .zip(&c[range.clone()])
-            .map(|((a, b), c)| (beta * a + &(alpha * b) + c) * &eta_inverse)
-            .collect::<Vec<_>>();
-
-        etas_abc.push(eta_abc);
-    }
-=======
     let deltas_abc = deltas
         .iter()
         .zip(&mscs.variable_range_for_stage)
@@ -119,7 +104,6 @@
                 .collect::<Vec<_>>()
         })
         .collect::<Vec<_>>();
->>>>>>> faa4bc29
 
     // Step 2: Compute the polynomial correpsonding to the public inputs
     //
